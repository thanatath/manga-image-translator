--- conflicted
+++ resolved
@@ -1,15 +1,17 @@
-<<<<<<< HEAD
+if __name__ == '__main__' :
+	import sys, os
+	sys.path.append(os.path.abspath(os.path.join(os.path.dirname(__file__), os.path.pardir)))
 
 from itertools import filterfalse
 import pickle
 from typing import List, Tuple, Optional
 
 import numpy as np
-
 import cv2
 import unicodedata
 import freetype
 from utils import BBox, Quadrilateral
+import math
 
 def _is_whitespace(ch):
 	"""Checks whether `chars` is a whitespace character."""
@@ -138,382 +140,6 @@
 			# translate
 			return CJK_V2H[cdpt], 0
 		else :
-			return cdpt
-	elif cdpt in ["‥", "—", "–", "_", "_", "(", ")", "（", "）", "{", "}", "〔", "〕", "【", "】", "《", "》", "〈", "〉", "「", "」", "『", "』", "﹑", "﹆", "[", "]", "﹉", "﹊", "﹋", "﹌", "﹍", "﹎", "﹏", "…"] :
-		if direction == 1 :
-			# translate
-			return CJK_H2V[cdpt], 0
-		else :
-			return cdpt, 0
-	return cdpt, 0
-
-def rotate_image(image, angle) :
-	if angle == 0 :
-		return image, (0, 0)
-	image_exp = np.zeros((round(image.shape[0] * 1.5), round(image.shape[1] * 1.5), image.shape[2]), dtype = np.uint8)
-	diff_i = (image_exp.shape[0] - image.shape[0]) // 2
-	diff_j = (image_exp.shape[1] - image.shape[1]) // 2
-	image_exp[diff_i:diff_i+image.shape[0], diff_j:diff_j+image.shape[1]] = image
-	# from https://stackoverflow.com/questions/9041681/opencv-python-rotate-image-by-x-degrees-around-specific-point
-	image_center = tuple(np.array(image_exp.shape[1::-1]) / 2)
-	rot_mat = cv2.getRotationMatrix2D(image_center, angle, 1.0)
-	result = cv2.warpAffine(image_exp, rot_mat, image_exp.shape[1::-1], flags=cv2.INTER_LINEAR)
-	if angle == 90 :
-		return result, (0, 0)
-	return result, (diff_i, diff_j)
-
-def add_color(bw_char_map, color, border_color = None, border_size: int = 0) :
-	fg = np.zeros((bw_char_map.shape[0], bw_char_map.shape[1], 3), dtype = np.uint8)
-	if bw_char_map.size == 0 :
-		return fg.astype(np.uint8), bw_char_map, color, border_color if border_size > 0 else None
-	color_np = np.array(color, dtype = np.uint8)
-	if border_color and border_size > 0 :
-		bg_color_np = np.array(border_color, dtype = np.uint8)
-		fg[:] = bg_color_np
-		alpha = cv2.dilate(bw_char_map, cv2.getStructuringElement(cv2.MORPH_ELLIPSE, (border_size * 2 + 1, border_size * 2 + 1)))
-		fg[bw_char_map > 127] = color_np
-		return fg.astype(np.uint8), alpha, color, border_color if border_size > 0 else None
-	else :
-		fg[:] = color_np
-		return fg.astype(np.uint8), bw_char_map, color, border_color if border_size > 0 else None
-
-CACHED_FONT_FACE = []
-
-import functools
-import copy
-
-class namespace :
-	pass
-
-class Glyph :
-	def __init__(self, glyph) :
-		self.bitmap = namespace()
-		self.bitmap.buffer = glyph.bitmap.buffer
-		self.bitmap.rows = glyph.bitmap.rows
-		self.bitmap.width = glyph.bitmap.width
-		self.advance = namespace()
-		self.advance.x = glyph.advance.x
-		self.advance.y = glyph.advance.y
-		self.bitmap_left = glyph.bitmap_left
-		self.bitmap_top = glyph.bitmap_top
-
-@functools.lru_cache(maxsize = 1024, typed = True)
-def get_char_glyph(cdpt, font_size: int, direction: int) :
-	global CACHED_FONT_FACE
-	for i, face in enumerate(CACHED_FONT_FACE) :
-		if face.get_char_index(cdpt) == 0 and i != len(CACHED_FONT_FACE) - 1 :
-			continue
-		if direction == 0 :
-			face.set_pixel_sizes( 0, font_size )
-		elif direction == 1 :
-			face.set_pixel_sizes( font_size, 0 )
-		face.load_char(cdpt)
-		return Glyph(face.glyph), face.glyph.bitmap.rows * face.glyph.bitmap.width == 0
-
-def put_char(canvas: np.ndarray, mask: np.ndarray, x: int, y: int, font_size: int, rot: int, cdpt: str, direction: int, char_color = (0,0,0), border_color = (0,255,0), border_size = 2) :
-	is_pun = _is_punctuation(cdpt)
-	cdpt, rot_degree = CJK_Compatibility_Forms_translate(cdpt, direction)
-	old_font_size = font_size
-	font_size += border_size * 2
-	x -= border_size
-	y -= border_size
-	glyph, empty_char = get_char_glyph(cdpt, old_font_size, direction)
-	offset_x = glyph.advance.x>>6
-	offset_y = glyph.advance.y>>6
-	bitmap = glyph.bitmap
-	if bitmap.rows * bitmap.width == 0 or len(bitmap.buffer) != bitmap.rows * bitmap.width :
-		if offset_y == 0 and direction == 1 :
-			offset_y = offset_x
-		return offset_x, offset_y
-
-	char_map = np.array(bitmap.buffer, dtype = np.uint8).reshape((bitmap.rows,bitmap.width))
-	size = font_size
-	if is_pun and direction == 1 :
-		x2, y2, w2, h2 = cv2.boundingRect(char_map.astype(np.uint8) * 255)
-		if w2 > font_size * 0.7 :
-			place_x = glyph.bitmap_left
-		else :
-			place_x = (font_size - w2) // 2
-		if h2 > font_size * 0.7 :
-			place_y = max(3 * font_size // 4 - glyph.bitmap_top, 0)
-		else :
-			place_y = (font_size - h2) // 2
-	else :
-		place_x = glyph.bitmap_left#max((offset_x - bitmap.width) >> 1, 0)
-		place_y = max(3 * font_size // 4 - glyph.bitmap_top, 0)
-	place_x = max(place_x, 0)
-	place_y = max(place_y, 0)
-	new_char_map = np.zeros((size + place_y, size + place_x),dtype=np.uint8)
-	available_region = new_char_map[place_y:place_y+char_map.shape[0], place_x:place_x+char_map.shape[1]]
-	new_char_map[place_y:place_y+char_map.shape[0], place_x:place_x+char_map.shape[1]] = char_map[:available_region.shape[0],:available_region.shape[1]]
-	char_map = new_char_map
-	char_map = char_map.reshape((char_map.shape[0],char_map.shape[1],1))
-	available_shape = canvas[y :y+font_size,x: x+font_size,:].shape
-	char_map = char_map[:available_shape[0],:available_shape[1]]
-	if len(char_map.shape) == 3 :
-		char_map = char_map.squeeze(-1)
-	if border_color :
-		char_map, char_map_alpha, char_color, border_color = add_color(char_map, char_color, border_color=border_color, border_size=border_size)
-	else :
-		char_map, char_map_alpha, char_color, border_color = add_color(char_map, char_color)
-	canvas[y:y+font_size,x: x+font_size,:] = char_map
-	mask[y:y+font_size,x: x+font_size] += char_map_alpha
-	if offset_y == 0 and direction == 1 :
-		offset_y = old_font_size
-	return offset_x, offset_y
-
-def put_text_vertical(font_size: int, mag_ratio: float, img: np.ndarray, mask: np.ndarray, text: str, line_count: int, lines: List[Quadrilateral], x: int, y: int, w: int, h: int, fg: Tuple[int, int, int], bg: Optional[Tuple[int, int, int]]) :
-	x1 = x
-	x2 = x + w
-	y1 = y
-	y2 = y + h
-	#cv2.rectangle(img, (x1, y1), (x2, y2), (0, 255, 0), 2)
-	# font_size = round(w / (line_count * 0.9))
-	rows = h // font_size
-	cols = w // font_size
-	# while rows * cols < len(text) :
-	# 	font_size -= 1
-	# 	rows = h // font_size
-	# 	cols = w // font_size
-	fg_avg = (fg[0] + fg[1] + fg[2]) / 3
-	if bg :
-		bg_avg = (bg[0] + bg[1] + bg[2]) / 3
-		if abs(fg_avg - bg_avg) < 40 :
-			bg = None
-	bgsize = int(max(font_size * 0.07, 1)) if bg else 0
-	spacing_y = 0#int(max(font_size * 0.05, 1))
-	spacing_x = spacing_y
-	x = x2 - spacing_x - font_size
-	y = y1 + max(spacing_y, 0)
-	txt_i = 0
-	rot = 0
-	j = 0
-	while True :
-		new_length = rows
-		if not new_length :
-			continue
-		y = y1 + spacing_y
-		cur_line_bbox = lines[j] if j < len(lines) else BBox(0, y1, 0, h, '', 0)
-		while True :
-			x_offset, y_offset = put_char(img, mask, x, y, font_size, rot, text[txt_i], 1, char_color=fg,border_color=bg,border_size=bgsize)
-			txt_i += 1
-			if txt_i >= len(text) :
-				return True
-			y += spacing_y + y_offset
-			if y + font_size > y2 :
-				break
-			if y > cur_line_bbox.height() * mag_ratio + y1 + font_size * 2 and j + 1 < len(lines) :
-				break
-		x -= spacing_x + font_size
-		j += 1
-	return True
-
-def put_text_horizontal(font_size: int, mag_ratio: float, img: np.ndarray, mask: np.ndarray, text: str, line_count: int, lines: List[Quadrilateral], x: int, y: int, w: int, h: int, fg: Tuple[int, int, int], bg: Optional[Tuple[int, int, int]]) :
-	x1 = x
-	x2 = x + w
-	y1 = y
-	y2 = y + h
-	#cv2.rectangle(img, (x1, y1), (x2, y2), (0, 255, 0), 2)
-	# font_size = round(h / (line_count * 0.9))
-	rows = h // font_size
-	cols = w // font_size
-	# while rows * cols < len(text) :
-	# 	font_size -= 1
-	# 	rows = h // font_size
-	# 	cols = w // font_size
-	fg_avg = (fg[0] + fg[1] + fg[2]) / 3
-	if bg :
-		bg_avg = (bg[0] + bg[1] + bg[2]) / 3
-		if abs(fg_avg - bg_avg) < 40 :
-			bg = None
-	bgsize = int(max(font_size * 0.07, 1)) if bg else 0
-	spacing_x = 0#int(max(font_size * 0.05, 1))
-	spacing_y = spacing_x
-	x = x1 + max(spacing_x, 0)
-	y = y1 + spacing_y
-	txt_i = 0
-	rot = 0
-	i = 0
-	while True :
-		new_length = cols
-		if not new_length :
-			continue
-		x = x1 + spacing_x
-		cur_line_bbox = lines[i] if i < len(lines) else BBox(x1, 0, w, 0, '', 0)
-		while True :
-			x_offset, y_offset = put_char(img, mask, x, y, font_size, rot, text[txt_i], 0, char_color=fg,border_color=bg,border_size=bgsize)
-			txt_i += 1
-			if txt_i >= len(text) :
-				return True
-			x += spacing_x + x_offset
-			if x + font_size > x2 :
-				break
-			if x > cur_line_bbox.width() * mag_ratio + x1 + font_size * 2 and i + 1 < len(lines) :
-				break
-		y += font_size + spacing_y
-		i += 1
-	return True
-
-def put_text(img: np.ndarray, text: str, line_count: int, x: int, y: int, w: int, h: int, fg: Tuple[int, int, int], bg: Optional[Tuple[int, int, int]]) :
-	pass
-
-def prepare_renderer(font_filenames = ['fonts/Arial-Unicode-Regular.ttf', 'fonts/msyh.ttc', 'fonts/msgothic.ttc']) :
-	global CACHED_FONT_FACE
-	for font_filename in font_filenames :
-		CACHED_FONT_FACE.append(freetype.Face(font_filename))
-
-def test() :
-	prepare_renderer()
-	canvas = np.ones((4096, 2590, 3), dtype = np.uint8) * 255
-	put_text_vertical(canvas, '《因为不同‼ [这"真的是普]通的》肉！那个“姑娘”的恶作剧！是吗？咲夜⁉', 4, [], 2143, 3219, 355, 830, (0, 0, 0), None)
-	put_text_horizontal(canvas, '“添加幽默”FOR if else !?xxj', 1, [], 242, 87, 2093, 221, (0, 0, 0), None)
-	cv2.imwrite('text_render_combined.png', canvas)
-
-if __name__ == '__main__' :
-	test()
-=======
-if __name__ == '__main__' :
-	import sys, os
-	sys.path.append(os.path.abspath(os.path.join(os.path.dirname(__file__), os.path.pardir)))
-
-from itertools import filterfalse
-import pickle
-from typing import List, Tuple, Optional
-
-import numpy as np
-import cv2
-import unicodedata
-import freetype
-from utils import BBox, Quadrilateral
-import math
-
-def _is_whitespace(ch):
-	"""Checks whether `chars` is a whitespace character."""
-	# \t, \n, and \r are technically contorl characters but we treat them
-	# as whitespace since they are generally considered as such.
-	if ch == " " or ch == "\t" or ch == "\n" or ch == "\r" or ord(ch) == 0:
-		return True
-	cat = unicodedata.category(ch)
-	if cat == "Zs":
-		return True
-	return False
-
-
-def _is_control(ch):
-	"""Checks whether `chars` is a control character."""
-	"""Checks whether `chars` is a whitespace character."""
-	# These are technically control characters but we count them as whitespace
-	# characters.
-	if ch == "\t" or ch == "\n" or ch == "\r":
-		return False
-	cat = unicodedata.category(ch)
-	if cat in ("Cc", "Cf"):
-		return True
-	return False
-
-
-def _is_punctuation(ch):
-	"""Checks whether `chars` is a punctuation character."""
-	"""Checks whether `chars` is a whitespace character."""
-	cp = ord(ch)
-	# We treat all non-letter/number ASCII as punctuation.
-	# Characters such as "^", "$", and "`" are not in the Unicode
-	# Punctuation class but we treat them as punctuation anyways, for
-	# consistency.
-	if ((cp >= 33 and cp <= 47) or (cp >= 58 and cp <= 64) or
-		(cp >= 91 and cp <= 96) or (cp >= 123 and cp <= 126)):
-		return True
-	cat = unicodedata.category(ch)
-	if cat.startswith("P"):
-		return True
-	return False
-
-AVAILABLE_FONTS =[]
-FONT_FACE_MAP = {}
-CDPT_FONT_MAP = {}
-
-CJK_H2V = {
-	"‥" :"︰" ,
-	"—" :"︱" ,
-	"–" :"︲" ,
-	"_" :"︳" ,
-	"_" :"︴",
-	"(" :"︵" ,
-	")" :"︶" ,
-	"（" :"︵" ,
-	"）" :"︶" ,
-	"{" :"︷" ,
-	"}" :"︸" ,
-	"〔":"︹" ,
-	"〕":"︺" ,
-	"【":"︻" ,
-	"】":"︼" ,
-	"《":"︽" ,
-	"》":"︾" ,
-	"〈":"︿" ,
-	"〉":"﹀" ,
-	"「":"﹁" ,
-	"」":"﹂" ,
-	"『":"﹃" ,
-	"』":"﹄" ,
-	"﹑":"﹅",
-	"﹆" :"﹆" ,
-	"[" :"﹇" ,
-	"]" :"﹈" ,
-	"﹉":"﹉",
-	"﹊":"﹊",
-	"﹋":"﹋",
-	"﹌":"﹌",
-	"﹍":"﹍",
-	"﹎":"﹎",
-	"﹏":"﹏",
-	"…": "⋮"
-}
-
-CJK_V2H = {
-	"︰" :"‥" ,
-	"︱" :"—" ,
-	"︲" :"–" ,
-	"︳" :"_" ,
-	"︴":"_" ,
-	"︵" :"(" ,
-	"︶" :")" ,
-	"︷" :"{" ,
-	"︸" :"}" ,
-	"︹" :"〔",
-	"︺" :"〕",
-	"︻" :"【",
-	"︼" :"】",
-	"︽" :"《",
-	"︾" :"》",
-	"︿" :"〈",
-	"﹀" :"〉",
-	"﹁" :"「",
-	"﹂" :"」",
-	"﹃" :"『",
-	"﹄" :"』",
-	"﹅":"﹑",
-	"﹆" :"﹆" ,
-	"﹇" :"[" ,
-	"﹈" :"]" ,
-	"﹉":"﹉",
-	"﹊":"﹊",
-	"﹋":"﹋",
-	"﹌":"﹌",
-	"﹍":"﹍",
-	"﹎":"﹎",
-	"﹏":"﹏",
-	"⋮": "…"
-}
-
-def CJK_Compatibility_Forms_translate(cdpt: str, direction: int) :
-	if cdpt == 'ー' and direction == 1 :
-		return 'ー', 90
-	if cdpt in ["︰", "︱", "︲", "︳", "︴", "︵", "︶", "︷", "︸", "︹", "︺", "︻", "︼", "︽", "︾", "︿", "﹀", "﹁", "﹂", "﹃", "﹄", "﹅", "﹆", "﹇", "﹈", "﹉", "﹊", "﹋", "﹌", "﹍", "﹎", "﹏", "⋮"] :
-		if direction == 0 :
-			# translate
-			return CJK_V2H[cdpt], 0
-		else :
 			return cdpt, 0
 	elif cdpt in ["‥", "—", "–", "_", "_", "(", ")", "（", "）", "{", "}", "〔", "〕", "【", "】", "《", "》", "〈", "〉", "「", "」", "『", "』", "﹑", "﹆", "[", "]", "﹉", "﹊", "﹋", "﹌", "﹍", "﹎", "﹏", "…"] :
 		if direction == 1 :
@@ -861,5 +487,4 @@
 	cv2.imwrite('text_render_combined.png', canvas)
 
 if __name__ == '__main__' :
-	test()
->>>>>>> bbc08ffc
+	test()